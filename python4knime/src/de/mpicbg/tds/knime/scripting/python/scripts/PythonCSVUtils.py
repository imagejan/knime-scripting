import csv
import array
from types import *

<<<<<<< HEAD
# test if pandas is available
try:
    import pandas as pd
    import numpy as np
    have_pandas = True    
except:
    have_pandas = False
=======
# For some large CSV files one may get the exception
# Error: field larger than field limit (131072)
# This is a quick and dirty solution to adapt the csv field_size_limit.
#
# Taken from:
# http://stackoverflow.com/questions/15063936/csv-error-field-larger-than-field-limit-131072
import sys
maxInt = sys.maxsize if sys.version_info >= (3, 0) else sys.maxint
decrement = True

while decrement:
    # decrease the maxInt value by factor 10 
    # as long as the OverflowError occurs.

    decrement = False
    try:
        csv.field_size_limit(maxInt)
    except OverflowError:
        maxInt = int(maxInt/10)
        decrement = True
>>>>>>> 06f33816

#
#  Reads the first 'count' lines from a CSV file and determines the type of
#  each column.  Returns a dictionary that maps column names to their data type.
#
#  Example use:
#    try:
#       types = infer_column_types(csv_filename, 100)
#       table = create_data_table(...);
#    except:
#       types = infer_column_types(csv_filename, 0)
#       table = create_data_table(...);
#
def infer_column_types(csv_filename, count):
    csv_reader = csv.reader(open(csv_filename, 'rb'), delimiter=',', quotechar='"')
    types = OrderedDict()
    current = 0
    for row in csv_reader:
        # The first row contains column names.  Use them to build the dictionary keys.
        if current == 0:
            for item in row:
                types[item] = NoneType

        elif current < count or count == 0:
            index = 0
            for item in types:
                type = types[item]
                try:
                    int(row[index])
                    if type == NoneType:
                        type = IntType
                except:
                    try:
                        float(row[index])
                        if type == NoneType or type == IntType:
                            type = FloatType
                    except:
                        type = StringType
                types[item] = type
                index += 1
        current += 1
    return types

#
#  Create a table with a properly sized empty list for each column
#
def create_empty_table(csv_filename, types, header_lines):
    table = OrderedDict()
    count = line_count(csv_filename) - header_lines

    for item in types:
        # init table with empty lists. The previous approach to init it with 
        # count * [None] entries led to problems with multi-line CSVs. For 
        # example, if there was only one entry in the CSV but this entry was
        # a multi-line string of n lines, the previous approach would have
        # created a size n list, but create_data_table would have only filled
        # the first entry, leaving entries 1..n as None. 
        table[item] = []

    return table

#
#  Build a dictionary that contains a mapping from column name to column type.
#  Assumes the first line of the file contains comma-separated names and the second line
#  contains comma-separated types, e.g. INT, FLOAT, STRING
#
def get_column_types(csv_filename):
    csv_reader = csv.reader(open(csv_filename, 'rb'), delimiter=',', quotechar='"')
    types = OrderedDict()
    current = 0
    for row in csv_reader:
        # The first row contains column names.  Use them to build the dictionary keys.
        if current == 0:
            for item in row:
                types[item] = NoneType
        # The second row contains column types.  Use them to build the dictionary values.
        elif current == 1:
            index = 0
            for item in types:
                itemType = row[index]
                if itemType == "INT":
                    type = IntType
                elif itemType == "FLOAT":
                    type = FloatType
                else:
                    type = StringType

                types[item] = type
                index += 1

            return types

        current += 1

#
#  Create a data table with values from a CSV table.  The types parameter
#  is a dictionary mapping the column name to its type as created by get_column_types
#
def create_data_table(csv_filename, types, header_lines):
    
    # if pandas is available, use it!
    if have_pandas:
        skip = range(1, header_lines)
        d = pd.read_csv(csv_filename, skiprows=skip).to_dict()
        d = {k: d[k].values() for k in d} # convert to dict of lists (as used by the python snippet)
        return d
    else:
        table = create_empty_table(csv_filename, types, header_lines)
    
        csv_file = open(csv_filename, 'rb')
    
        csv_reader = csv.reader(csv_file, delimiter=',', quotechar='"')
    
        current = -header_lines
        for row in csv_reader:
            if current >= 0:
                index = 0
                for item in types:
                    array = table[item]
                    type = types[item]
                    value = row[index]
    
                    if value == "":
                        value = None
                    elif type == FloatType:
                        value = float(value)
                    elif type == IntType:
                        value = int(value)
    
                    # Instead of setting array[current]=value we append
                    # to the array since the array was initialized as an
                    # empty list in create_empty_table
                    array.append(value)
    
                    index += 1
            current += 1

    return table

#
#  Return the number of data lines in the file
#
def line_count(csv_filename):
    # Count the number of lines
    csv_file = open(csv_filename)
    return sum(1 for line in csv_file)
    csv_file.close()


#
#  Read a CSV file into an OrderedDict.  The first line of the file is assumed to be the column names.
#  If read_types is True the second line must contain the column types, otherwise the file will be read
#  to infer the types.
#
def read_csv(csv_filename, read_types):
    if read_types:
        types = get_column_types(csv_filename)
        table = create_data_table(csv_filename, types, 2)
    else:
        try:
            types = infer_column_types(csv_filename, 100)
        except:
            types = infer_column_types(csv_filename, 0)

        table = create_data_table(csv_filename, types, 1)

    return table

#
#  Write a table (dictionary) to a csv file.  The first line will contain a comma-separated list
#  of column names and the second line will contain a comma-separated list of data types.  All subsequent
#  lines will be a row with comma-separated values for each colunn.
#
def write_csv(csv_filename, table, write_types):
    csv_file = open(csv_filename, 'wb')
    csv_writer = csv.writer(csv_file, delimiter=',', quotechar='"', quoting=csv.QUOTE_NONNUMERIC)

    keys = table.keys()
    count = len(table[keys[0]])

    #  First write the column headers
    csv_writer.writerow(keys)

    #  Next save the types if desired
    if write_types:
        types = []
        for item in table:
            column = table[item]
            index = 0

            # Find the first non-missing value
            while type(column[index]) is NoneType:
                index += 1
                
            if have_pandas: # pandas is using np types
                if np.issubdtype(type(column[index]), np.int) or np.issubdtype(type(column[index]), np.long):
                    types.append("INT")
                elif np.issubdtype(type(column[index]), np.float):
                    types.append("FLOAT")
                else:
                    types.append("STRING")
            else:
                if type(column[index]) is IntType or type(column[index]) is LongType:
                    types.append("INT")
                elif type(column[index]) is FloatType:
                    types.append("FLOAT")
                else:
                    types.append("STRING")

        csv_writer.writerow(types)

    #  Next write the data values, row by row
    for current in range(count):
        row = []
        for item in table:
            column = table[item]
            value = column[current]
            if value is not None:
                row.append(value)
            else:
                row.append("")

        csv_writer.writerow(row)

    csv_file.close()

import platform

# Check for the correct version
version = platform.python_version()
if float(version[:3]) < 2.7:
    from ordereddict import OrderedDict
else:
    from collections import OrderedDict<|MERGE_RESOLUTION|>--- conflicted
+++ resolved
@@ -2,7 +2,6 @@
 import array
 from types import *
 
-<<<<<<< HEAD
 # test if pandas is available
 try:
     import pandas as pd
@@ -10,7 +9,6 @@
     have_pandas = True    
 except:
     have_pandas = False
-=======
 # For some large CSV files one may get the exception
 # Error: field larger than field limit (131072)
 # This is a quick and dirty solution to adapt the csv field_size_limit.
@@ -31,7 +29,6 @@
     except OverflowError:
         maxInt = int(maxInt/10)
         decrement = True
->>>>>>> 06f33816
 
 #
 #  Reads the first 'count' lines from a CSV file and determines the type of
