package de.mpicbg.knime.knutils;

<<<<<<< HEAD
=======
import java.io.File;
import java.io.FileInputStream;
import java.io.FileOutputStream;
import java.io.IOException;
import java.io.ObjectInputStream;
import java.io.ObjectOutputStream;
import java.util.ArrayList;
import java.util.LinkedHashMap;
import java.util.List;

import org.knime.core.data.DataColumnSpec;
>>>>>>> 958b5014
import org.knime.core.data.DataColumnSpecCreator;
import org.knime.core.data.DataRow;
import org.knime.core.data.DataTableSpec;
import org.knime.core.data.DataTableSpecCreator;
import org.knime.core.data.DataType;
import org.knime.core.node.BufferedDataTable;
import org.knime.core.node.CanceledExecutionException;
import org.knime.core.node.ExecutionContext;
import org.knime.core.node.port.PortObjectSpec;

<<<<<<< HEAD
import java.io.*;
import java.util.ArrayList;
import java.util.LinkedHashMap;
import java.util.List;

=======
>>>>>>> 958b5014

/**
 * Document me!
 *
 * @author Holger Brandl
 */
public class BufTableUtils {


    public static void main(String[] args) {
    }


    public static void saveBinary(File dumpFile, Object object) {
        try {
            ObjectOutputStream objStream = new ObjectOutputStream(new FileOutputStream(dumpFile));
            objStream.writeObject(object);
            objStream.close();
        } catch (IOException e) {
            throw new RuntimeException(e);
        }
    }


    public static Object loadBinary(File dumpFile) {
        try {
            ObjectInputStream inStream = new ObjectInputStream(new FileInputStream(dumpFile));
            return inStream.readObject();
        } catch (IOException e) {
            e.printStackTrace();
        } catch (ClassNotFoundException e) {
            throw new RuntimeException(e);
        }

        return null;
    }


    public static List<DataRow> toList(BufferedDataTable input) {
        List<DataRow> data = new ArrayList<DataRow>();

        for (DataRow dataRow : input) {
            data.add(dataRow);
        }

        return data;
    }


    /**
     * check if the execution monitor was canceled.
     */
    public static void updateProgress(ExecutionContext exec, long done, long all) throws CanceledExecutionException {
        exec.checkCanceled();
        exec.setProgress((double) done / (double) all);
    }
<<<<<<< HEAD


	public static DataTableSpec createNewDataTableSpec(LinkedHashMap<String, DataType> newColumns) {
		DataTableSpecCreator createSpec = new DataTableSpecCreator();
		
		for(String colName : newColumns.keySet()) {
			DataColumnSpecCreator colSpecCreate = new DataColumnSpecCreator(colName, newColumns.get(colName));
			createSpec.addColumns(colSpecCreate.createSpec());
		}
		
		return createSpec.createSpec();
	}
=======
    
    /**
     * creates a data table spec based on a hash map with column names and types
     * @param columns
     * @return new data table spec
     */
    public static DataTableSpec createNewDataTableSpec(LinkedHashMap<String, DataType> columns) {
    	DataColumnSpecCreator colSpecCreator = null;
    	DataColumnSpec[] cSpecList = new DataColumnSpec[columns.size()];
    	int i = 0;
    	for(String columnName : columns.keySet()) {
    		colSpecCreator = new DataColumnSpecCreator(columnName, columns.get(columnName));
    		cSpecList[i] = colSpecCreator.createSpec();
    		i++;
    	}
    	
    	DataTableSpecCreator specCreator = new DataTableSpecCreator();
    	specCreator.addColumns(cSpecList);
    	
    	return specCreator.createSpec();
    }
>>>>>>> 958b5014
}<|MERGE_RESOLUTION|>--- conflicted
+++ resolved
@@ -1,7 +1,5 @@
 package de.mpicbg.knime.knutils;
 
-<<<<<<< HEAD
-=======
 import java.io.File;
 import java.io.FileInputStream;
 import java.io.FileOutputStream;
@@ -13,7 +11,6 @@
 import java.util.List;
 
 import org.knime.core.data.DataColumnSpec;
->>>>>>> 958b5014
 import org.knime.core.data.DataColumnSpecCreator;
 import org.knime.core.data.DataRow;
 import org.knime.core.data.DataTableSpec;
@@ -24,14 +21,7 @@
 import org.knime.core.node.ExecutionContext;
 import org.knime.core.node.port.PortObjectSpec;
 
-<<<<<<< HEAD
-import java.io.*;
-import java.util.ArrayList;
-import java.util.LinkedHashMap;
-import java.util.List;
 
-=======
->>>>>>> 958b5014
 
 /**
  * Document me!
@@ -88,20 +78,6 @@
         exec.checkCanceled();
         exec.setProgress((double) done / (double) all);
     }
-<<<<<<< HEAD
-
-
-	public static DataTableSpec createNewDataTableSpec(LinkedHashMap<String, DataType> newColumns) {
-		DataTableSpecCreator createSpec = new DataTableSpecCreator();
-		
-		for(String colName : newColumns.keySet()) {
-			DataColumnSpecCreator colSpecCreate = new DataColumnSpecCreator(colName, newColumns.get(colName));
-			createSpec.addColumns(colSpecCreate.createSpec());
-		}
-		
-		return createSpec.createSpec();
-	}
-=======
     
     /**
      * creates a data table spec based on a hash map with column names and types
@@ -123,5 +99,4 @@
     	
     	return specCreator.createSpec();
     }
->>>>>>> 958b5014
 }