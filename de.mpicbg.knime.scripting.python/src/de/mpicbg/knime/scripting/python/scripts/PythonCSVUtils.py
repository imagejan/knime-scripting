--- conflicted
+++ resolved
@@ -133,11 +133,7 @@
     # if pandas is available, use it!
     if have_pandas:
         skip = range(1, header_lines)
-<<<<<<< HEAD
-        d = pd.read_csv(csv_filename, skiprows=skip).to_dict()
-=======
         d = pd.read_csv(csv_filename, skiprows=skip, dtype=types, sep=',').to_dict()
->>>>>>> 32e8c507
         d = OrderedDict(dict((k, list(d[k].values())) for k in d)) # convert to dict of lists (as used by the python snippet)
         return d
     else:
