import csv
import array
from types import *

# test if pandas is available
try:
    import pandas as pd
    import numpy as np
    have_pandas = True    
except:
    have_pandas = False
# For some large CSV files one may get the exception
# Error: field larger than field limit (131072)
# This is a quick and dirty solution to adapt the csv field_size_limit.
#
# Taken from:
# http://stackoverflow.com/questions/15063936/csv-error-field-larger-than-field-limit-131072
import sys
version = sys.version_info
maxInt = sys.maxsize if version >= (3, 0) else sys.maxint
decrement = True

while decrement:
    # decrease the maxInt value by factor 10 
    # as long as the OverflowError occurs.

    decrement = False
    try:
        csv.field_size_limit(maxInt)
    except OverflowError:
        maxInt = int(maxInt/10)
        decrement = True

#
#  Reads the first 'count' lines from a CSV file and determines the type of
#  each column.  Returns a dictionary that maps column names to their data type.
#
#  Example use:
#    try:
#       types = infer_column_types(csv_filename, 100)
#       table = create_data_table(...);
#    except:
#       types = infer_column_types(csv_filename, 0)
#       table = create_data_table(...);
#
def infer_column_types(csv_filename, count):
    csv_reader = csv.reader(open(csv_filename, 'rb'), delimiter=',', quotechar='"')
    types = OrderedDict()
    current = 0
    for row in csv_reader:
        # The first row contains column names.  Use them to build the dictionary keys.
        if current == 0:
            for item in row:
                types[item] = NoneType

        elif current < count or count == 0:
            index = 0
            for item in types:
                type = types[item]
                try:
                    int(row[index])
                    if type == NoneType:
                        type = IntType
                except:
                    try:
                        float(row[index])
                        if type == NoneType or type == IntType:
                            type = FloatType
                    except:
                        type = StringType
                types[item] = type
                index += 1
        current += 1
    return types

#
#  Create a table with a properly sized empty list for each column
#
def create_empty_table(csv_filename, types, header_lines):
    table = OrderedDict()
    count = line_count(csv_filename) - header_lines

    for item in types:
        # init table with empty lists. The previous approach to init it with 
        # count * [None] entries led to problems with multi-line CSVs. For 
        # example, if there was only one entry in the CSV but this entry was
        # a multi-line string of n lines, the previous approach would have
        # created a size n list, but create_data_table would have only filled
        # the first entry, leaving entries 1..n as None. 
        table[item] = []

    return table

#
#  Build a dictionary that contains a mapping from column name to column type.
#  Assumes the first line of the file contains comma-separated names and the second line
#  contains comma-separated types, e.g. INT, FLOAT, STRING
#
def get_column_types(csv_filename):
    csv_reader = csv.reader(open(csv_filename, 'rb'), delimiter=',', quotechar='"')
    types = OrderedDict()
    current = 0
    for row in csv_reader:
        # The first row contains column names.  Use them to build the dictionary keys.
        if current == 0:
            for item in row:
                types[item] = NoneType
        # The second row contains column types.  Use them to build the dictionary values.
        elif current == 1:
            index = 0
            for item in types:
                itemType = row[index]
                if itemType == "INT":
                    type = IntType
                elif itemType == "FLOAT":
                    type = FloatType
                else:
                    type = StringType

                types[item] = type
                index += 1

            return types

        current += 1

#
#  Create a data table with values from a CSV table.  The types parameter
#  is a dictionary mapping the column name to its type as created by get_column_types
#
def create_data_table(csv_filename, types, header_lines):
    
    # if pandas is available, use it!
    if have_pandas:
        skip = range(1, header_lines)
        d = pd.read_csv(csv_filename, skiprows=skip).to_dict()
<<<<<<< HEAD
        
        # convert to dict of lists (as used by the python snippet)
        d = dict((k, d[k].values()) for k in d)
        
=======
        d = OrderedDict(dict((k, list(d[k].values())) for k in d)) # convert to dict of lists (as used by the python snippet)
>>>>>>> de71e17e
        return d
    else:
        table = create_empty_table(csv_filename, types, header_lines)
    
        csv_file = open(csv_filename, 'rb')
    
        csv_reader = csv.reader(csv_file, delimiter=',', quotechar='"')
    
        current = -header_lines
        for row in csv_reader:
            if current >= 0:
                index = 0
                for item in types:
                    array = table[item]
                    type = types[item]
                    value = row[index]
    
                    if value == "":
                        value = None
                    elif type == FloatType:
                        value = float(value)
                    elif type == IntType:
                        value = int(value)
    
                    # Instead of setting array[current]=value we append
                    # to the array since the array was initialized as an
                    # empty list in create_empty_table
                    array.append(value)
    
                    index += 1
            current += 1

    return table

#
#  Return the number of data lines in the file
#
def line_count(csv_filename):
    # Count the number of lines
    csv_file = open(csv_filename)
    return sum(1 for line in csv_file)
    csv_file.close()


#
#  Read a CSV file into an OrderedDict.  The first line of the file is assumed to be the column names.
#  If read_types is True the second line must contain the column types, otherwise the file will be read
#  to infer the types.
#
def read_csv(csv_filename, read_types):
    if read_types:
        types = get_column_types(csv_filename)
        table = create_data_table(csv_filename, types, 2)
    else:
        try:
            types = infer_column_types(csv_filename, 100)
        except:
            types = infer_column_types(csv_filename, 0)

        table = create_data_table(csv_filename, types, 1)

    return table

#
#  Write a table (dictionary) to a csv file.  The first line will contain a comma-separated list
#  of column names and the second line will contain a comma-separated list of data types.  All subsequent
#  lines will be a row with comma-separated values for each colunn.
#
def write_csv(csv_filename, table, write_types):
    csv_file = open(csv_filename, 'wb')
    csv_writer = csv.writer(csv_file, delimiter=',', quotechar='"', quoting=csv.QUOTE_NONNUMERIC)

    keys = table.keys()
    count = len(table[keys[0]])

    #  First write the column headers
    csv_writer.writerow(keys)

    #  Next save the types if desired
    if write_types:
        types = []
        for item in table:
            column = table[item]
            index = 0

            # Find the first non-missing value
            while type(column[index]) is NoneType:
                index += 1
                
            if have_pandas: # pandas is using np types
                if np.issubdtype(type(column[index]), np.int) or np.issubdtype(type(column[index]), np.long):
                    types.append("INT")
                elif np.issubdtype(type(column[index]), np.float):
                    types.append("FLOAT")
                else:
                    types.append("STRING")
            else:
                if type(column[index]) is IntType or type(column[index]) is LongType:
                    types.append("INT")
                elif type(column[index]) is FloatType:
                    types.append("FLOAT")
                else:
                    types.append("STRING")

        csv_writer.writerow(types)

    #  Next write the data values, row by row
    for current in range(count):
        row = []
        for item in table:
            column = table[item]
            value = column[current]
            if value is not None:
                row.append(value)
            else:
                row.append("")

        csv_writer.writerow(row)

    csv_file.close()

<<<<<<< HEAD
if version < (2, 7):
    from ordereddict import OrderedDict
=======
import platform

# Check for the correct version
version = platform.python_version()
if float(version[:3]) < 2.7:
    try:
        from ordereddict import OrderedDict
    except:
        sys.stderr.write("Module ordereddict not found. Please install it using 'pip install ordereddict'\n")
        raise 
>>>>>>> de71e17e
else:
    from collections import OrderedDict<|MERGE_RESOLUTION|>--- conflicted
+++ resolved
@@ -134,14 +134,7 @@
     if have_pandas:
         skip = range(1, header_lines)
         d = pd.read_csv(csv_filename, skiprows=skip).to_dict()
-<<<<<<< HEAD
-        
-        # convert to dict of lists (as used by the python snippet)
-        d = dict((k, d[k].values()) for k in d)
-        
-=======
         d = OrderedDict(dict((k, list(d[k].values())) for k in d)) # convert to dict of lists (as used by the python snippet)
->>>>>>> de71e17e
         return d
     else:
         table = create_empty_table(csv_filename, types, header_lines)
@@ -263,20 +256,12 @@
 
     csv_file.close()
 
-<<<<<<< HEAD
+
 if version < (2, 7):
-    from ordereddict import OrderedDict
-=======
-import platform
-
-# Check for the correct version
-version = platform.python_version()
-if float(version[:3]) < 2.7:
     try:
         from ordereddict import OrderedDict
     except:
         sys.stderr.write("Module ordereddict not found. Please install it using 'pip install ordereddict'\n")
-        raise 
->>>>>>> de71e17e
+        raise
 else:
     from collections import OrderedDict